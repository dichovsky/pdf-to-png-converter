{
  "name": "pdf-to-png-converter",
  "version": "0.2.3",
  "description": "Node.js utility to convert PDF pages to PNG files with no native dependencies.",
  "keywords": [
    "pdf",
    "pdf to png",
    "pdf to image"
  ],
  "homepage": "https://github.com/dichovsky/pdf-to-png-converter#readme",
  "bugs": {
    "url": "https://github.com/dichovsky/pdf-to-png-converter/issues"
  },
  "repository": {
    "type": "git",
    "url": "git+https://github.com/dichovsky/pdf-to-png-converter.git"
  },
  "license": "MIT",
  "author": "Igor Magdich <magdich.igor@gmail.com>",
  "main": "out/index.js",
  "types": "out/index.d.ts",
  "files": [
    "/out"
  ],
  "scripts": {
    "build": "npm run clean && npm run tsc",
    "clean": "rimraf ./out ./coverage ./test-results",
    "docker:build": "docker build --compress -t test-pdf-to-png-converter .",
    "predocker:run": "npm run clean",
    "docker:run": "docker run --rm -it -v ./test-results:/usr/pkg/test-results test-pdf-to-png-converter",
    "docker:test": "jest",
    "license-checker": "npx license-checker --production --onlyAllow 'MIT; MIT OR X11; BSD; ISC; Apache-2.0; Unlicense'",
    "lint": "eslint .",
    "lint:fix": "npm run lint -- --fix",
    "pretest": "npm run clean",
    "test": "jest",
    "test:docker": "npm run docker:build && npm run docker:run",
    "tsc": "tsc --pretty"
  },
  "dependencies": {
<<<<<<< HEAD
    "canvas": "2.9.1",
=======
    "canvas": "2.9.0",
>>>>>>> e4b4492c
    "pdfjs-dist": "2.13.216"
  },
  "devDependencies": {
    "@types/jest": "27.4.1",
<<<<<<< HEAD
    "@types/node": "17.0.23",
    "@types/pixelmatch": "5.2.4",
    "@types/pngjs": "6.0.1",
    "@typescript-eslint/eslint-plugin": "5.16.0",
    "@typescript-eslint/parser": "5.16.0",
    "eslint": "8.11.0",
    "jest": "27.5.1",
    "png-visual-compare": "0.4.11",
    "ts-jest": "27.1.4",
    "ts-node": "10.7.0",
    "typescript": "4.6.3"
=======
    "@types/node": "17.0.21",
    "@types/pixelmatch": "5.2.4",
    "@types/pngjs": "6.0.1",
    "@typescript-eslint/eslint-plugin": "5.14.0",
    "@typescript-eslint/parser": "5.14.0",
    "eslint": "8.11.0",
    "jest": "27.5.1",
    "png-visual-compare": "0.4.10",
    "ts-jest": "27.1.3",
    "ts-node": "10.7.0",
    "typescript": "4.6.2"
>>>>>>> e4b4492c
  }
}<|MERGE_RESOLUTION|>--- conflicted
+++ resolved
@@ -1,6 +1,6 @@
 {
   "name": "pdf-to-png-converter",
-  "version": "0.2.3",
+  "version": "0.2.4",
   "description": "Node.js utility to convert PDF pages to PNG files with no native dependencies.",
   "keywords": [
     "pdf",
@@ -38,16 +38,11 @@
     "tsc": "tsc --pretty"
   },
   "dependencies": {
-<<<<<<< HEAD
     "canvas": "2.9.1",
-=======
-    "canvas": "2.9.0",
->>>>>>> e4b4492c
     "pdfjs-dist": "2.13.216"
   },
   "devDependencies": {
     "@types/jest": "27.4.1",
-<<<<<<< HEAD
     "@types/node": "17.0.23",
     "@types/pixelmatch": "5.2.4",
     "@types/pngjs": "6.0.1",
@@ -59,18 +54,5 @@
     "ts-jest": "27.1.4",
     "ts-node": "10.7.0",
     "typescript": "4.6.3"
-=======
-    "@types/node": "17.0.21",
-    "@types/pixelmatch": "5.2.4",
-    "@types/pngjs": "6.0.1",
-    "@typescript-eslint/eslint-plugin": "5.14.0",
-    "@typescript-eslint/parser": "5.14.0",
-    "eslint": "8.11.0",
-    "jest": "27.5.1",
-    "png-visual-compare": "0.4.10",
-    "ts-jest": "27.1.3",
-    "ts-node": "10.7.0",
-    "typescript": "4.6.2"
->>>>>>> e4b4492c
   }
 }