import { resolve } from 'node:path';
import * as pdfApiTypes from 'pdfjs-dist/types/src/display/api';
import { PDF_TO_PNG_OPTIONS_DEFAULTS } from './const';
import { PdfToPngOptions } from './types/pdf.to.png.options';
import { VerbosityLevel } from './types/verbosity.level';
import { join } from "path";

/**
 * Converts the given `PdfToPngOptions` object to a `pdfApiTypes.DocumentInitParameters` object.
 * @param props - The `PdfToPngOptions` object to convert.
 * @returns The resulting `pdfApiTypes.DocumentInitParameters` object.
 */
export function propsToPdfDocInitParams(props?: PdfToPngOptions): pdfApiTypes.DocumentInitParameters {
<<<<<<< HEAD
    const cMapPacked = true;
    const cMapUrl: string = resolve('./node_modules/pdfjs-dist/standard_fonts');
    const standardFontDataUrl: string = resolve('./node_modules/pdfjs-dist/cmaps');
=======
    const cMapUrl = join(__dirname,'../../../node_modules/pdfjs-dist/cmaps/');
    const cMapPacked = true;
    const standardFontDataUrl = join(__dirname, '../../../node_modules/pdfjs-dist/standard_fonts/');
>>>>>>> b1dbd675
    const pdfDocInitParams: pdfApiTypes.DocumentInitParameters = {
        cMapUrl,
        cMapPacked,
        standardFontDataUrl,
    };

    pdfDocInitParams.verbosity = props?.verbosityLevel !== undefined ? props?.verbosityLevel : VerbosityLevel.ERRORS;

    pdfDocInitParams.disableFontFace =
        props?.disableFontFace !== undefined ? props.disableFontFace : PDF_TO_PNG_OPTIONS_DEFAULTS.disableFontFace;

    pdfDocInitParams.useSystemFonts =
        props?.useSystemFonts !== undefined ? props.useSystemFonts : PDF_TO_PNG_OPTIONS_DEFAULTS.useSystemFonts;

    pdfDocInitParams.enableXfa =
        props?.enableXfa !== undefined ? props.enableXfa : PDF_TO_PNG_OPTIONS_DEFAULTS.enableXfa;

    pdfDocInitParams.password =
        props?.pdfFilePassword !== undefined ? props?.pdfFilePassword : PDF_TO_PNG_OPTIONS_DEFAULTS.pdfFilePassword;

    return pdfDocInitParams;
}<|MERGE_RESOLUTION|>--- conflicted
+++ resolved
@@ -1,9 +1,7 @@
-import { resolve } from 'node:path';
 import * as pdfApiTypes from 'pdfjs-dist/types/src/display/api';
-import { PDF_TO_PNG_OPTIONS_DEFAULTS } from './const';
+import { DOCUMENT_INIT_PARAMS_DEFAULTS, PDF_TO_PNG_OPTIONS_DEFAULTS } from './const';
 import { PdfToPngOptions } from './types/pdf.to.png.options';
 import { VerbosityLevel } from './types/verbosity.level';
-import { join } from "path";
 
 /**
  * Converts the given `PdfToPngOptions` object to a `pdfApiTypes.DocumentInitParameters` object.
@@ -11,19 +9,8 @@
  * @returns The resulting `pdfApiTypes.DocumentInitParameters` object.
  */
 export function propsToPdfDocInitParams(props?: PdfToPngOptions): pdfApiTypes.DocumentInitParameters {
-<<<<<<< HEAD
-    const cMapPacked = true;
-    const cMapUrl: string = resolve('./node_modules/pdfjs-dist/standard_fonts');
-    const standardFontDataUrl: string = resolve('./node_modules/pdfjs-dist/cmaps');
-=======
-    const cMapUrl = join(__dirname,'../../../node_modules/pdfjs-dist/cmaps/');
-    const cMapPacked = true;
-    const standardFontDataUrl = join(__dirname, '../../../node_modules/pdfjs-dist/standard_fonts/');
->>>>>>> b1dbd675
     const pdfDocInitParams: pdfApiTypes.DocumentInitParameters = {
-        cMapUrl,
-        cMapPacked,
-        standardFontDataUrl,
+        ...DOCUMENT_INIT_PARAMS_DEFAULTS,
     };
 
     pdfDocInitParams.verbosity = props?.verbosityLevel !== undefined ? props?.verbosityLevel : VerbosityLevel.ERRORS;
