--- conflicted
+++ resolved
@@ -5,46 +5,6 @@
             - 'release/*'
     pull_request:
 jobs:
-<<<<<<< HEAD
-  ubuntu:
-    runs-on: ubuntu-latest
-    strategy:
-      matrix:
-        node: [ 22 ]
-    steps:
-      - name : Checkout
-        uses: actions/checkout@v2
-      - name: Setup Node.js ${{ matrix.node }}
-        uses: actions/setup-node@v2
-        with:
-          node-version: ${{ matrix.node }}
-          cache: 'npm'
-      - name: Install dependencies
-        run: npm ci
-      - name: Build and lint
-        run: npm run build:test && npm run lint
-      - name: Test
-        run: npm test
-  windows:
-    runs-on: windows-latest
-    strategy:
-      matrix:
-        node: [ 20 ]
-    steps:
-      - name : Checkout
-        uses: actions/checkout@v2
-      - name: Setup Node.js ${{ matrix.node }}
-        uses: actions/setup-node@v2
-        with:
-          node-version: ${{ matrix.node }}
-          cache: 'npm'
-      - name: Install dependencies
-        run: npm ci
-      - name: Build and lint
-        run: npm run build:test && npm run lint
-      - name: Test
-        run: npm test
-=======
     ubuntu:
         runs-on: ubuntu-latest
         strategy:
@@ -82,5 +42,4 @@
             - name: Build and lint
               run: npm run build:test && npm run lint
             - name: Test
-              run: npm test
->>>>>>> 950f0092
+              run: npm test